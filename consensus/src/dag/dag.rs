--- conflicted
+++ resolved
@@ -7,7 +7,6 @@
 };
 use aptos_consensus_types::node::{CertifiedNode, CertifiedNodeRequest, NodeMetaData};
 use aptos_crypto::HashValue;
-use aptos_infallible::Mutex;
 use aptos_logger::info;
 use aptos_types::{block_info::Round, validator_verifier::ValidatorVerifier, PeerId};
 use async_recursion::async_recursion;
@@ -15,10 +14,7 @@
     collections::{hash_map::Entry, HashMap, HashSet},
     sync::Arc,
 };
-<<<<<<< HEAD
-=======
 use tokio::sync::Mutex;
->>>>>>> 3426f2bf
 
 // TODO: bug - what if I link to a node but before broadcasting I already create a node in the next round.
 enum PeerStatus {
@@ -471,21 +467,16 @@
             )
             .await;
 
-<<<<<<< HEAD
-        self.bullshark
-            .lock()
-            .try_ordering(certified_node.take_node());
-=======
+
+        // self.bullshark
+        //     .lock()
+        //     .try_ordering(certified_node.take_node());
+
         let mut bs = self.bullshark.lock().await;
 
         bs.try_ordering(certified_node.take_node()).await;
->>>>>>> 3426f2bf
+
         // TODO: send/call to all subscribed application and make sure shutdown logic is safe with the expect.
-
-        // self.bullshark_tx
-        //     .send(certified_node)
-        //     .await
-        //     .expect("Bullshark receiver not available");
     }
 
     #[async_recursion]
