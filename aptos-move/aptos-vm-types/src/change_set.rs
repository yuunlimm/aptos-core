--- conflicted
+++ resolved
@@ -24,17 +24,9 @@
     transaction::ChangeSet as StorageChangeSet,
     write_set::{TransactionWrite, WriteOp, WriteOpSize, WriteSetMut},
 };
-<<<<<<< HEAD
-use move_binary_format::errors::{Location, PartialVMError};
-use move_core_types::{
-    value::MoveTypeLayout,
-    vm_status::{err_msg, StatusCode, VMStatus},
-};
-use rand::Rng;
-=======
 use move_binary_format::errors::{Location, PartialVMError, PartialVMResult, VMResult};
 use move_core_types::{value::MoveTypeLayout, vm_status::StatusCode};
->>>>>>> 0b5bb471
+use rand::Rng;
 use std::{
     collections::{
         btree_map::Entry::{Occupied, Vacant},
